--- conflicted
+++ resolved
@@ -1,4 +1,3 @@
-<<<<<<< HEAD
 """Connections Tests"""
 from acapy_backchannel import Client
 from acapy_backchannel.api.connection import (
@@ -179,189 +178,4 @@
     ]
     assert received["connection_id"] not in [
         connection_item["connection_id"] for connection_item in get_list["connections"]
-    ]
-=======
-"""Connections Tests"""
-from acapy_backchannel import Client
-from acapy_backchannel.api.connection import (
-    create_invitation,
-    delete_connection,
-    get_connections,
-    receive_invitation,
-)
-from acapy_backchannel.models.create_invitation_request import CreateInvitationRequest
-from acapy_backchannel.models.receive_invitation_request import ReceiveInvitationRequest
-from aries_staticagent import Message
-import pytest
-
-
-@pytest.fixture
-def new_connection(
-    backchannel: Client, wait_for_message, asynchronously_received_messages
-):
-    """Factory for new connections."""
-
-    async def _new_connection():
-        await asynchronously_received_messages()
-        lhs_conn = await create_invitation.asyncio(
-            client=backchannel, json_body=CreateInvitationRequest(), auto_accept="true"
-        )
-        rhs_conn = await receive_invitation.asyncio(
-            client=backchannel,
-            json_body=ReceiveInvitationRequest.from_dict(lhs_conn.invitation.to_dict()),
-            auto_accept="true",
-        )
-
-        print(await get_connections.asyncio(client=backchannel))
-        message = await wait_for_message(
-            msg_type="https://github.com/hyperledger/aries-toolbox/tree/master/docs/admin-connections/0.1/connected"
-        )
-        print(message)
-        return (lhs_conn.connection_id, rhs_conn.connection_id)
-
-    yield _new_connection
-
-
-@pytest.fixture(autouse=True)
-async def clear_connection_state(backchannel: Client, connection_id: str):
-    """Clear connections after each test."""
-    yield
-    connections = await get_connections.asyncio(client=backchannel)
-    for connection in connections.results:
-        if connection.connection_id != connection_id:
-            await delete_connection.asyncio(
-                client=backchannel, conn_id=connection.connection_id
-            )
-
-
-@pytest.mark.asyncio
-async def test_create_connection(connection):
-    """Send an invitation and receive it to create a new connection"""
-    msg_invitation = Message(
-        {
-            "@type": "https://github.com/hyperledger/aries-toolbox/tree/master/docs/admin-invitations/0.1/create",
-            "alias": "Invitation I sent to Alice",
-            "label": "Bob",
-            "group": "default",
-            "auto_accept": True,
-            "multi_use": True,
-        }
-    )
-    invitation = await connection.send_and_await_reply_async(msg_invitation)
-    msg_received = Message(
-        {
-            "@type": "https://github.com/hyperledger/aries-toolbox/tree/master/docs/admin-connections/0.1/receive-invitation",
-            "invitation": invitation["invitation_url"],
-            "auto_accept": True,
-        }
-    )
-    received = await connection.send_and_await_reply_async(msg_received)
-    assert (
-        received["@type"]
-        == "https://github.com/hyperledger/aries-toolbox/tree/master/docs/admin-connections/0.1/connection"
-    )
-    assert received["label"] == msg_invitation["label"]
-
-
-@pytest.mark.asyncio
-async def test_get_list(connection, new_connection):
-    """Create two connections and verify that their connection_ids are in connections list"""
-    conn1 = await new_connection()
-    conn2 = await new_connection()
-    get_list = await connection.send_and_await_reply_async(
-        {
-            "@type": "https://github.com/hyperledger/aries-toolbox/tree/master/docs/admin-connections/0.1/get-list"
-        }
-    )
-    assert (
-        get_list["@type"]
-        == "https://github.com/hyperledger/aries-toolbox/tree/master/docs/admin-connections/0.1/list"
-    )
-    assert conn1[0] in [
-        connection_item["connection_id"] for connection_item in get_list["connections"]
-    ]
-    assert conn2[0] in [
-        connection_item["connection_id"] for connection_item in get_list["connections"]
-    ]
-
-
-@pytest.mark.asyncio
-async def test_update(connection):
-    """Test update of connection attribute"""
-    msg_invitation = Message(
-        {
-            "@type": "https://github.com/hyperledger/aries-toolbox/tree/master/docs/admin-invitations/0.1/create",
-            "alias": "Invitation I sent to Alice",
-            "label": "Bob",
-            "group": "default",
-            "auto_accept": True,
-            "multi_use": True,
-        }
-    )
-    invitation = await connection.send_and_await_reply_async(msg_invitation)
-    msg_received = Message(
-        {
-            "@type": "https://github.com/hyperledger/aries-toolbox/tree/master/docs/admin-connections/0.1/receive-invitation",
-            "invitation": invitation["invitation_url"],
-            "auto_accept": True,
-        }
-    )
-    received = await connection.send_and_await_reply_async(msg_received)
-    msg_update = Message(
-        {
-            "@type": "https://github.com/hyperledger/aries-toolbox/tree/master/docs/admin-connections/0.1/update",
-            "connection_id": received["connection_id"],
-            "label": "Updated label",
-            "role": "Updated role",
-        }
-    )
-    update = await connection.send_and_await_reply_async(msg_update)
-    assert update["label"] == "Updated label"
-
-
-@pytest.mark.asyncio
-async def test_delete(connection):
-    """Create an invitation, delete it, and verify that its label and connectio_id
-    is no longer in the connections list"""
-    invitation_msg = Message(
-        {
-            "@type": "https://github.com/hyperledger/aries-toolbox/tree/master/docs/admin-invitations/0.1/create",
-            "alias": "Invitation I sent to Alice",
-            "label": "Bob",
-            "group": "default",
-            "auto_accept": True,
-            "multi_use": True,
-        }
-    )
-    invitation = await connection.send_and_await_reply_async(invitation_msg)
-    msg_received = Message(
-        {
-            "@type": "https://github.com/hyperledger/aries-toolbox/tree/master/docs/admin-connections/0.1/receive-invitation",
-            "invitation": invitation["invitation_url"],
-            "auto_accept": True,
-        }
-    )
-    received = await connection.send_and_await_reply_async(msg_received)
-    delete_connection = await connection.send_and_await_reply_async(
-        {
-            "@type": "https://github.com/hyperledger/aries-toolbox/tree/master/docs/admin-connections/0.1/delete",
-            "connection_id": received["connection_id"],
-        }
-    )
-    assert (
-        delete_connection["@type"]
-        == "https://github.com/hyperledger/aries-toolbox/tree/master/docs/admin-connections/0.1/deleted"
-    )
-    assert delete_connection["connection_id"] == received["connection_id"]
-    get_list = await connection.send_and_await_reply_async(
-        {
-            "@type": "https://github.com/hyperledger/aries-toolbox/tree/master/docs/admin-connections/0.1/get-list"
-        }
-    )
-    assert invitation_msg["label"] not in [
-        connection_item["label"] for connection_item in get_list["connections"]
-    ]
-    assert received["connection_id"] not in [
-        connection_item["connection_id"] for connection_item in get_list["connections"]
-    ]
->>>>>>> 9e1ceee0
+    ]