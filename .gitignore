--- conflicted
+++ resolved
@@ -153,8 +153,5 @@
 
 # End of https://www.toptal.com/developers/gitignore/api/python
 .vim
-<<<<<<< HEAD
 .env
-=======
-.vscode
->>>>>>> 21de3627
+.vscode