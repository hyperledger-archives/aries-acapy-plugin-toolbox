"""Define messages for did admin protocols."""

# pylint: disable=invalid-name
# pylint: disable=too-few-public-methods

from typing import Dict
from marshmallow import fields

from aries_cloudagent.core.profile import ProfileSession
from aries_cloudagent.core.protocol_registry import ProtocolRegistry
from aries_cloudagent.messaging.base_handler import (
    BaseHandler,
    BaseResponder,
    RequestContext,
)
from aries_cloudagent.messaging.models.base_record import BaseRecord, BaseRecordSchema
from aries_cloudagent.wallet.base import BaseWallet, DIDInfo
from aries_cloudagent.wallet.error import WalletNotFoundError
from aries_cloudagent.wallet.did_method import DIDMethod
from aries_cloudagent.wallet.key_type import KeyType

from .util import generate_model_schema, admin_only

PROTOCOL = "did:sov:BzCbsNYhMrjHiqZDTUASHg;spec/admin-dids/0.1"

GET_LIST_DIDS = "{}/get-list-dids".format(PROTOCOL)
LIST_DIDS = "{}/list-dids".format(PROTOCOL)
CREATE_DID = "{}/create-did".format(PROTOCOL)
SET_DID_METADATA = "{}/set-did-metadata".format(PROTOCOL)
DID = "{}/did".format(PROTOCOL)
PUBLIC_DID = "{}/public-did".format(PROTOCOL)
GET_PUBLIC_DID = "{}/get-public-did".format(PROTOCOL)
SET_PUBLIC_DID = "{}/set-public-did".format(PROTOCOL)
REGISTER_DID = "{}/register-did".format(PROTOCOL)
GET_DID_VERKEY = "{}/get-did-verky".format(PROTOCOL)
GET_DID_ENDPOINT = "{}/get-did-endpoint".format(PROTOCOL)
PUBLIC_DID = "{}/public-did".format(PROTOCOL)

MESSAGE_TYPES = {
    GET_LIST_DIDS: "acapy_plugin_toolbox.dids" ".GetListDids",
    LIST_DIDS: "acapy_plugin_toolbox.dids" ".ListDids",
    CREATE_DID: "acapy_plugin_toolbox.dids" ".CreateDid",
    SET_DID_METADATA: "acapy_plugin_toolbox.dids" ".SetDidMetadata",
    DID: "acapy_plugin_toolbox.did" ".Did",
    PUBLIC_DID: "acapy_plugin_toolbox.did.PublicDid",
    GET_PUBLIC_DID: "acapy_plugin_toolbox.dids" ".GetPublicDid",
    SET_PUBLIC_DID: "acapy_plugin_toolbox.dids" ".SetPublicDid",
    PUBLIC_DID: "acapy_plugin_toolbox.dids" ".PublicDid",
    REGISTER_DID: "acapy_plugin_toolbox.dids" ".RegisterDid",
    GET_DID_VERKEY: "acapy_plugin_toolbox.dids" ".GetDidVerkey",
    GET_DID_ENDPOINT: "acapy_plugin_toolbox.dids" ".GetDidEndpoint",
}


async def setup(session: ProfileSession, protocol_registry: ProtocolRegistry = None):
    """Setup the dids plugin."""
    if not protocol_registry:
        protocol_registry = session.inject(ProtocolRegistry)
    protocol_registry.register_message_types(MESSAGE_TYPES)


class DidRecord(BaseRecord):
    """Represents a DID."""

    RECORD_ID_NAME = "did"
    RECORD_TYPE = "did"

    class Meta:
        """DidRecord metadata."""

        schema_class = "DidRecordSchema"

    def __init__(
        self,
        *,
        did: str = None,
        verkey: str = None,
        metadata: Dict[str, object] = None,
        **kwargs,
    ):
        """Initialize a new DidRecord."""
        super().__init__(None, None, **kwargs)
        self.did = did
        self.verkey = verkey
        self.metadata = metadata


class DidRecordSchema(BaseRecordSchema):
    """Schema to allow serialization/deserialization of DID records."""

    class Meta:
        """DidRecordSchema metadata."""

        model_class = DidRecord

    did = fields.Str(required=True)
    verkey = fields.Str(required=True)
    metadata = fields.Dict(keys=fields.Str(), required=False)


GetListDids, GetListDidsSchema = generate_model_schema(
    name="GetListDids",
    handler="acapy_plugin_toolbox.dids.ListDidHandler",
    msg_type=GET_LIST_DIDS,
    schema={"did": fields.Str(required=False), "verkey": fields.Str(required=False)},
)


ListDids, ListDidsSchema = generate_model_schema(
    name="ListDids",
    handler="acapy_plugin_toolbox.util.PassHandler",
    msg_type=LIST_DIDS,
    schema={"result": fields.List(fields.Nested(DidRecordSchema), required=True)},
)

CreateDid, CreateDidSchema = generate_model_schema(
    name="CreateDid",
    handler="acapy_plugin_toolbox.dids.CreateDidHandler",
    msg_type=CREATE_DID,
    schema={
        "seed": fields.Str(required=False),
        "did": fields.Str(required=False),
        "metadata": fields.Dict(keys=fields.Str(), required=False),
    },
)

SetDidMetadata, SetDidMetadataSchema = generate_model_schema(
    name="SetDidMetadata",
    handler="acapy_plugin_toolbox.dids.SetDidMetadataHandler",
    msg_type=SET_DID_METADATA,
    schema={
        "did": fields.Str(required=True),
        "metadata": fields.Dict(keys=fields.Str(), required=False),
    },
)

Did, DidSchema = generate_model_schema(
    name="Did",
    handler="acapy_plugin_toolbox.util.PassHandler",
    msg_type=DID,
    schema={"result": fields.Nested(DidRecordSchema, required=False)},
)

PublicDid, PublicDidSchema = generate_model_schema(
    name="PublicDid",
    handler="acapy_plugin_toolbox.util.PassHandler",
    msg_type=PUBLIC_DID,
    schema={"result": fields.Nested(DidRecordSchema, required=False)},
)

GetPublicDid, GetPublicDidSchema = generate_model_schema(
    name="GetPublicDid",
    handler="acapy_plugin_toolbox.dids.GetPublicDidHandler",
    msg_type=GET_PUBLIC_DID,
    schema={},
)

SetPublicDid, SetPublicDidSchema = generate_model_schema(
    name="SetPublicDid",
    handler="acapy_plugin_toolbox.dids.SetPublicDidHandler",
    msg_type=SET_PUBLIC_DID,
    schema={"did": fields.Str(required=True)},
)

PublicDid, PublicDidSchema = generate_model_schema(
    name="PublicDid",
    handler="acapy_plugin_toolbox.util.PassHandler",
    msg_type=PUBLIC_DID,
    schema={"result": fields.Nested(DidRecordSchema, required=False)},
)

RegisterDid, RegisterDidSchema = generate_model_schema(
    name="RegisterDid",
    handler="acapy_plugin_toolbox.dids.RegisterDidHandler",
    msg_type=SET_PUBLIC_DID,
    schema={
        "did": fields.Str(required=True),
        "verkey": fields.Str(required=True),
        "alias": fields.Str(required=False),
        "role": fields.Str(required=False),
    },
)

GetDidVerkey, GetDidVerkeySchema = generate_model_schema(
    name="GetDidVerkey",
    handler="acapy_plugin_toolbox.dids.GetDidVerkeyHandler",
    msg_type=GET_DID_VERKEY,
    schema={"did": fields.Str(required=True)},
)

GetDidEndpoint, GetDidEndpointSchema = generate_model_schema(
    name="GetDidEndpoint",
    handler="acapy_plugin_toolbox.dids.GetDidEndpointHandler",
    msg_type=GET_DID_VERKEY,
    schema={"did": fields.Str(required=True)},
)


def get_reply_did(info: DIDInfo) -> Did:
    if info:
        return Did(
            result=DidRecord(
                did=info.did if info.did else None,
                verkey=info.verkey if info.verkey else None,
                metadata=info.metadata if info.metadata else None,
            )
        )
    else:
        return Did(result=None)

def public_did(info: DIDInfo) -> Did:
    if info:
        return PublicDid(
            result=DidRecord(
                did=info.did if info.did else None,
                verkey=info.verkey if info.verkey else None,
                metadata=info.metadata if info.metadata else None,
            )
        )
    else:
         return PublicDid(result=None)


class CreateDidHandler(BaseHandler):
    """Handler for creating local DIDs"""

    @admin_only
    async def handle(self, context: RequestContext, responder: BaseResponder):
        session = await context.session()
        wallet: BaseWallet = session.inject(BaseWallet)

        did = context.message.did if context.message.did else None
        seed = context.message.seed if context.message.seed else None
        metadata = context.message.metadata if context.message.metadata else None

        did_info = await wallet.create_local_did(
            method=DIDMethod.SOV,
            key_type=KeyType.ED25519,
            seed=seed,
            did=did,
            metadata=metadata,
        )

        result = get_reply_did(did_info)
        result.assign_thread_from(context.message)
        await responder.send_reply(result)


class ListDidHandler(BaseHandler):
    """Handler for list DIDs."""

    @admin_only
    async def handle(self, context: RequestContext, responder: BaseResponder):
        session = await context.session()
        wallet: BaseWallet = session.inject(BaseWallet)

        # Get list of all DIDs in the wallet
        results = []
        try:
            if context.message.did:
                dids = [await wallet.get_local_did(context.message.did)]
            elif context.message.verkey:
                dids = [await wallet.get_local_did_for_verkey(context.message.verkey)]
            else:
                dids = await wallet.get_local_dids()

            results = [
                DidRecord(
                    did=x.did,
                    verkey=x.verkey,
                    metadata=x.metadata if x.metadata else None,
                )
                for x in dids
            ]
        except WalletNotFoundError:
            pass

        did_list = ListDids(result=results)
        did_list.assign_thread_from(context.message)
        await responder.send_reply(did_list)


class GetPublicDidHandler(BaseHandler):
    """Handler that retrieves the currently set Public DID"""

    @admin_only
    async def handle(self, context: RequestContext, responder: BaseResponder):
        """Look for the public DID"""
        session = await context.session()
        wallet: BaseWallet = session.inject(BaseWallet)

<<<<<<< HEAD
        did_info = await wallet.get_public_did()
        result = public_did(did_info)
=======
        info = await wallet.get_public_did()
        result = PublicDid(
            result=DidRecord(
                did=info.did if info.did else None,
                verkey=info.verkey if info.verkey else None,
                metadata=info.metadata if info.metadata else None,
            )
        )
>>>>>>> 76c2625d
        result.assign_thread_from(context.message)
        await responder.send_reply(result)


class SetPublicDidHandler(BaseHandler):
    """Handler that sets the current Public DID to the input"""

    @admin_only
    async def handle(self, context: RequestContext, responder: BaseResponder):
        """ "Set the public DID"""
        session = await context.session()
        wallet: BaseWallet = session.inject(BaseWallet)

        await wallet.set_public_did(context.message.did)
        did_info = await wallet.get_public_did()
        result = public_did(did_info)
        result.assign_thread_from(context.message)
        await responder.send_reply(result)


class SetDidMetadataHandler(BaseHandler):
    """ "Handler that sets the DID metadata"""

    @admin_only
    async def handle(self, context: RequestContext, responder: BaseResponder):
        """ "Set the metadata"""
        session = await context.session()
        wallet: BaseWallet = session.inject(BaseWallet)

        await wallet.replace_local_did_metadata(
            context.message.did,
            context.message.metadata if context.message.metadata else None,
        )
        did_info = await wallet.get_local_did(context.message.did)
        result = get_reply_did(did_info)
        result.assign_thread_from(context.message)
        await responder.send_reply(result)<|MERGE_RESOLUTION|>--- conflicted
+++ resolved
@@ -289,22 +289,11 @@
         session = await context.session()
         wallet: BaseWallet = session.inject(BaseWallet)
 
-<<<<<<< HEAD
         did_info = await wallet.get_public_did()
         result = public_did(did_info)
-=======
-        info = await wallet.get_public_did()
-        result = PublicDid(
-            result=DidRecord(
-                did=info.did if info.did else None,
-                verkey=info.verkey if info.verkey else None,
-                metadata=info.metadata if info.metadata else None,
-            )
-        )
->>>>>>> 76c2625d
         result.assign_thread_from(context.message)
         await responder.send_reply(result)
-
+        
 
 class SetPublicDidHandler(BaseHandler):
     """Handler that sets the current Public DID to the input"""
