--- conflicted
+++ resolved
@@ -1,12 +1,6 @@
 """BasicMessage Plugin."""
 # pylint: disable=invalid-name, too-few-public-methods
 
-<<<<<<< HEAD
-from aries_cloudagent.config.injection_context import InjectionContext
-from aries_cloudagent.connections.models.connection_record import \
-    ConnectionRecord
-from aries_cloudagent.core.protocol_registry import ProtocolRegistry
-=======
 from typing import Union
 from datetime import datetime
 
@@ -17,7 +11,6 @@
 from aries_cloudagent.connections.models.conn_record import (
     ConnRecord
 )
->>>>>>> c98ab1af
 from aries_cloudagent.messaging.base_handler import (
     BaseHandler, BaseResponder, RequestContext
 )
