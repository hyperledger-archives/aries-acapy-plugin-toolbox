"""Define messages for connections admin protocol."""

# pylint: disable=invalid-name
# pylint: disable=too-few-public-methods

from marshmallow import Schema, fields

from aries_cloudagent.core.profile import ProfileSession
from aries_cloudagent.core.protocol_registry import ProtocolRegistry
from aries_cloudagent.messaging.base_handler import (
    BaseHandler, BaseResponder, RequestContext
)
from aries_cloudagent.protocols.connections.v1_0.manager import ConnectionManager
from aries_cloudagent.connections.models.conn_record import (
    ConnRecord
)
# ProblemReport will probably be needed when a delete message is implemented
# from aries_cloudagent.protocols.problem_report.v1_0.message import ProblemReport
from aries_cloudagent.storage.error import StorageNotFoundError
from aries_cloudagent.messaging.valid import INDY_ISO8601_DATETIME

from .util import generate_model_schema, admin_only

PROTOCOL = (
    'https://github.com/hyperledger/aries-toolbox/'
    'tree/master/docs/admin-invitations/0.1'
)

# Message Types
INVITATION_GET_LIST = '{}/get-list'.format(PROTOCOL)
INVITATION_LIST = '{}/list'.format(PROTOCOL)
CREATE_INVITATION = '{}/create'.format(PROTOCOL)
INVITATION = '{}/invitation'.format(PROTOCOL)

# Message Type string to Message Class map
MESSAGE_TYPES = {
    CREATE_INVITATION:
        'acapy_plugin_toolbox.invitations'
        '.CreateInvitation',
    INVITATION_GET_LIST:
        'acapy_plugin_toolbox.invitations'
        '.InvitationGetList',
    INVITATION:
        'acapy_plugin_toolbox.invitations'
        '.Invitation',
}


async def setup(
        session: ProfileSession,
        protocol_registry: ProtocolRegistry = None
):
    """Setup the connections plugin."""
    if not protocol_registry:
        protocol_registry = session.inject(ProtocolRegistry)

    protocol_registry.register_message_types(
        MESSAGE_TYPES
    )


InvitationGetList, InvitationGetListSchema = generate_model_schema(
    name='InvitationGetList',
    handler='acapy_plugin_toolbox.invitations.InvitationGetListHandler',
    msg_type=INVITATION_GET_LIST,
    schema={

    }
)

CreateInvitation, CreateInvitationSchema = generate_model_schema(
    name='CreateInvitation',
    handler='acapy_plugin_toolbox.invitations.CreateInvitationHandler',
    msg_type=CREATE_INVITATION,
    schema={
        'label': fields.Str(required=False),
        'alias': fields.Str(required=False),  # default?
        'group': fields.Str(required=False),
        'auto_accept': fields.Boolean(missing=False),
        'multi_use': fields.Boolean(missing=False),
        'mediation_id': fields.Str(required=False)
    }
)

BaseInvitationSchema = Schema.from_dict({
    'id': fields.Str(required=True),
    'label': fields.Str(required=False),
    'alias': fields.Str(required=False),  # default?
    'group': fields.Str(required=False),
    'auto_accept': fields.Boolean(missing=False),
    'multi_use': fields.Boolean(missing=False),
    'invitation_url': fields.Str(required=True),
    'created_date': fields.Str(
        required=False, description="Time of record creation",
        **INDY_ISO8601_DATETIME
    ),
    'mediation_id': fields.Str(required=False),
    'raw_repr': fields.Dict(required=False),
})

Invitation, InvitationSchema = generate_model_schema(
    name='Invitation',
    handler='acapy_plugin_toolbox.util.PassHandler',
    msg_type=INVITATION,
    schema=BaseInvitationSchema
)

InvitationList, InvitationListSchema = generate_model_schema(
    name='InvitationList',
    handler='acapy_plugin_toolbox.util.PassHandler',
    msg_type=INVITATION_LIST,
    schema={
        'results': fields.List(fields.Nested(BaseInvitationSchema))
    }
)


class CreateInvitationHandler(BaseHandler):
    """Handler for create invitation request."""

    @admin_only
    async def handle(self, context: RequestContext, responder: BaseResponder):
        """Handle create invitation request."""
        session = await context.session()
        connection_mgr = ConnectionManager(session)
        connection, invitation = await connection_mgr.create_invitation(
            my_label=context.message.label,
            auto_accept=context.message.auto_accept,
            multi_use=bool(context.message.multi_use),
            public=False,
            alias=context.message.alias,
            mediation_id=context.message.mediation_id,
        )
        if context.message.group:
            await connection.metadata_set(
                session, "group", context.message.group
            )
        invite_response = Invitation(
            id=connection.connection_id,
            label=invitation.label,
            alias=connection.alias,
<<<<<<< HEAD
            group=context.message.group,
=======
>>>>>>> 643a2fde
            auto_accept=connection.accept == ConnRecord.ACCEPT_AUTO,
            multi_use=(
                connection.invitation_mode ==
                ConnRecord.INVITATION_MODE_MULTI
            ),
            mediation_id=context.message.mediation_id,
            invitation_url=invitation.to_url(),
            created_date=connection.created_at,
            raw_repr={
                'connection': connection.serialize(),
                'invitation': invitation.serialize(),
            }
        )
        invite_response.assign_thread_from(context.message)
        await responder.send_reply(invite_response)


class InvitationGetListHandler(BaseHandler):
    """Handler for get invitation list request."""

    @admin_only
    async def handle(self, context: RequestContext, responder: BaseResponder):
        """Handle get invitation list request."""

        tag_filter = dict(
            filter(lambda item: item[1] is not None, {

            }.items())
        )
        post_filter_positive = dict(filter(
            lambda item: item[1] is not None,
            {
                'state': 'invitation',
                # 'initiator': context.message.initiator,
            }.items()
        ))
        session = await context.session()
        records = await ConnRecord.query(
            session, tag_filter, post_filter_positive=post_filter_positive
        )
        results = []
        for connection in records:
            try:
                invitation = await connection.retrieve_invitation(session)
            except StorageNotFoundError:
                continue
            group = await connection.metadata_get(session, 'group')

            invite = {
                'id': connection.connection_id,
                'label': invitation.label,
                'alias': connection.alias,
<<<<<<< HEAD
                'group': group,
=======
>>>>>>> 643a2fde
                'auto_accept': (
                    connection.accept == ConnRecord.ACCEPT_AUTO
                ),
                'multi_use': (
                    connection.invitation_mode ==
                    ConnRecord.INVITATION_MODE_MULTI
                ),
                'invitation_url': invitation.to_url(),
                'created_date': connection.created_at,
                'raw_repr': {
                    'connection': connection.serialize(),
                    'invitation': invitation.serialize(),
                }
            }

            results.append(invite)

        invitation_list = InvitationList(results=results)
        invitation_list.assign_thread_from(context.message)
        await responder.send_reply(invitation_list)<|MERGE_RESOLUTION|>--- conflicted
+++ resolved
@@ -139,10 +139,7 @@
             id=connection.connection_id,
             label=invitation.label,
             alias=connection.alias,
-<<<<<<< HEAD
             group=context.message.group,
-=======
->>>>>>> 643a2fde
             auto_accept=connection.accept == ConnRecord.ACCEPT_AUTO,
             multi_use=(
                 connection.invitation_mode ==
@@ -195,10 +192,7 @@
                 'id': connection.connection_id,
                 'label': invitation.label,
                 'alias': connection.alias,
-<<<<<<< HEAD
                 'group': group,
-=======
->>>>>>> 643a2fde
                 'auto_accept': (
                     connection.accept == ConnRecord.ACCEPT_AUTO
                 ),
